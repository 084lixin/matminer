from __future__ import division, unicode_literals, print_function

import warnings

import numpy as np

import pandas as pd

import plotly
import plotly.graph_objs as go
from plotly.tools import FigureFactory as FF

from scipy import stats

__author__ = 'Saurabh Bajaj <sbajaj@lbl.gov>'


class PlotlyFig:
<<<<<<< HEAD
    def __init__(self, plot_title=None, x_title=None, y_title=None, hovermode='closest',
                 filename=None,
                 plot_mode='offline', username=None, api_key=None, textsize=30, ticksize=25,
                 fontfamily=None,
                 height=800, width=1000, scale=None, margin_top=100, margin_bottom=80,
                 margin_left=80, margin_right=80,
=======
    def __init__(self, plot_title=None, x_title=None, y_title=None, hovermode='closest', filename=None,
                 plot_mode='offline', show_offline_plot=True, username=None, api_key=None, textsize=30, ticksize=25, fontfamily=None,
                 height=800, width=1000, scale=None, margin_top=100, margin_bottom=80, margin_left=80, margin_right=80,
>>>>>>> 5b5183c7
                 pad=0):
        """
        Class for making Plotly plots

        Args:
            plot_title: (str) title of plot
            x_title: (str) title of x-axis
            y_title: (str) title of y-axis
            hovermode: (str) determines the mode of hover interactions. Can be 'x'/'y'/'closest'/False
            filename: (str) name/filepath of plot file
            plot_mode: (str) (i) 'offline': creates and saves plots on the local disk, (ii) 'notebook': to embed plots
                in a IPython/Jupyter notebook, (iii) 'online': save the plot in your online plotly account (requires
                the fields 'username' and 'api_key' to be set), or (iv) 'static': save a static image of the plot
                locally. Valid image formats are 'png', 'svg', 'jpeg', and 'pdf'. The format is taken as the extension
                of the filename or as the supplied format.
            show_offline_plot: (bool) automatically open the plot (the plot is saved either way); only applies to
                'offline' mode
            username: (str) plotly account username
            api_key: (str) plotly account API key
            textsize: (int) size of text of plot title and axis titles
            ticksize: (int) size of ticks
            fontfamily: (str) HTML font family - the typeface that will be applied by the web browser. The web browser
                will only be able to apply a font if it is available on the system which it operates. Provide multiple
                font families, separated by commas, to indicate the preference in which to apply fonts if they aren't
                available on the system. The plotly service (at https://plot.ly or on-premise) generates images on a
                server, where only a select number of fonts are installed and supported. These include "Arial", "Balto",
                 "Courier New", "Droid Sans",, "Droid Serif", "Droid Sans Mono", "Gravitas One", "Old Standard TT",
                 "Open Sans", "Overpass", "PT Sans Narrow", "Raleway", "Times New Roman".
            height: (float) output height (in pixels)
            width: (float) output width (in pixels)
            scale: (float) Increase the resolution of the image by `scale` amount, eg: 3. Only valid for PNG and
                JPEG images.
            margin_top: (float) Sets the top margin (in px)
            margin_bottom: (float) Sets the bottom margin (in px)
            margin_left: (float) Sets the left margin (in px)
            margin_right: (float) Sets the right margin (in px)
            pad: (float) Sets the amount of padding (in px) between the plotting area and the axis lines

        Returns: None

        """
        self.title = plot_title
        self.x_title = x_title
        self.y_title = y_title
        self.hovermode = hovermode
        self.filename = filename
        self.plot_mode = plot_mode
        self.show_offline_plot = show_offline_plot
        self.username = username
        self.api_key = api_key
        self.textsize = textsize
        self.ticksize = ticksize
        self.fontfamily = fontfamily
        self.height = height
        self.width = width
        self.scale = scale

        # Make default layout
        self.layout = dict(
            title=self.title,
            titlefont=dict(size=self.textsize, family=self.fontfamily),
            xaxis=dict(title=self.x_title,
                       titlefont=dict(size=self.textsize, family=self.fontfamily),
                       tickfont=dict(size=self.ticksize, family=self.fontfamily)),
            yaxis=dict(title=self.y_title,
                       titlefont=dict(size=self.textsize, family=self.fontfamily),
                       tickfont=dict(size=self.ticksize, family=self.fontfamily)),
            hovermode=self.hovermode,
            width=self.width,
            height=self.height,
            margin=dict(t=margin_top, b=margin_bottom, l=margin_left, r=margin_right, pad=pad)
        )

        if self.plot_mode == 'online':
            if not self.username:
                raise ValueError('field "username" must be filled in online plotting mode')
            if not self.api_key:
                raise ValueError('field "api_key" must be filled in online plotting mode')

        elif self.plot_mode == 'static':
            if not self.filename or not self.filename.lower().endswith(
                    ('.png', '.svg', '.jpeg', '.pdf')):
                raise ValueError(
                    'field "filename" must be filled in static plotting mode and must have an extension ending in ('
                    '".png", ".svg", ".jpeg", ".pdf")')

<<<<<<< HEAD
    def xy_plot(self, x_col, y_col, text=None, color='rgba(70, 130, 180, 1)', size=6,
                colorscale='Viridis',
=======
    def create_plot(self, fig):
        """
        Warning: not to be explicitly called by the user
        Creates the specific plot that has been set up by one of the functions below, and shows and/or saves the plot
        depending on user specification

        Args:
            fig: (dictionary) contains data and layout information

        """
        if self.plot_mode == 'offline':
            if self.filename:
                plotly.offline.plot(fig, filename=self.filename, auto_open=self.show_offline_plot)
            else:
                plotly.offline.plot(fig, auto_open=self.show_offline_plot)

        elif self.plot_mode == 'notebook':
            plotly.offline.init_notebook_mode()  # run at the start of every notebook; version 1.9.4 required
            plotly.offline.iplot(fig)

        elif self.plot_mode == 'online':
            plotly.tools.set_credentials_file(username=self.username, api_key=self.api_key)
            if self.filename:
                plotly.plotly.plot(fig, filename=self.filename, sharing='public')
            else:
                plotly.plotly.plot(fig, sharing='public')

        elif self.plot_mode == 'static':
            plotly.plotly.image.save_as(fig, filename=self.filename, height=self.height, width=self.width,
                                        scale=self.scale)

    def xy_plot(self, x_col, y_col, text=None, color='rgba(70, 130, 180, 1)', size=6, colorscale='Viridis',
>>>>>>> 5b5183c7
                legend=None, showlegend=False, mode='markers', marker='circle', marker_fill='fill',
                hoverinfo='x+y+text', add_xy_plot=None, marker_outline_width=0,
                marker_outline_color='black',
                linedash='solid', linewidth=2, lineshape='linear', error_type=None,
                error_direction=None,
                error_array=None, error_value=None, error_symmetric=True, error_arrayminus=None,
                error_valueminus=None):
        """
        Make an XY scatter plot, either using arrays of values, or a dataframe.

        Args:
            x_col: (array) x-axis values, which can be a list/array/dataframe column
            y_col: (array) y-axis values, which can be a list/array/dataframe column
            text: (str/array) text to use when hovering over points; a single string, or an array of strings, or a
                dataframe column containing text strings
            color: (str/array) in the format of a (i) color name (eg: "red"), or (ii) a RGB tuple,
                (eg: "rgba(255, 0, 0, 0.8)"), where the last number represents the marker opacity/transparency, which
                must be between 0.0 and 1.0., (iii) hexagonal code (eg: "FFBAD2"), or (iv) name of a dataframe
                numeric column to set the marker color scale to
            size: (int/array) marker size in the format of (i) a constant integer size, or (ii) name of a dataframe
                numeric column to set the marker size scale to. In the latter case, scaled Z-scores are used.
            colorscale: (str) Sets the colorscale. The colorscale must be an array containing arrays mapping a
                normalized value to an rgb, rgba, hex, hsl, hsv, or named color string. At minimum, a mapping for the
                lowest (0) and highest (1) values are required. For example, `[[0, 'rgb(0,0,255)',
                [1, 'rgb(255,0,0)']]`. Alternatively, `colorscale` may be a palette name string of the following list:
                Greys, YlGnBu, Greens, YlOrRd, Bluered, RdBu, Reds, Blues, Picnic, Rainbow, Portland, Jet, Hot,
                Blackbody, Earth, Electric, Viridis
            legend: (str) plot legend
            mode: (str) marker style; can be 'markers'/'lines'/'lines+markers'
            marker: (str) Shape of marker symbol. For all options, please see
                https://plot.ly/python/reference/#scatter-marker-symbol
            marker_fill: (str) Shape fill of marker symbol. Options are "fill"/"open"/"dot"/"open-dot"
            hoverinfo: (str) Any combination of "x", "y", "z", "text", "name" joined with a "+" OR "all" or "none" or
                "skip".
                Examples: "x", "y", "x+y", "x+y+z", "all"
                default: "x+y+text"
                Determines which trace information appear on hover. If `none` or `skip` are set, no information is
                displayed upon hovering. But, if `none` is set, click and hover events are still fired.
            showlegend: (bool) show legend or not
            add_xy_plot: (list) of dictionaries, each of which contain additional data to add to the xy plot. Keys are
                names of arguments to the original xy_plot method - required keys are 'x_col', 'y_col', 'text', 'mode',
                'name', 'color', 'size'. Values are corresponding argument values in the same format as for the
                original xy_plot. Use None for values not to be set, else a KeyError will be raised. Optional keys are
                'marker' and 'marker_fill' (same format as root keys)
            marker_outline_width: (int) thickness of marker outline
            marker_outline_color: (str/array) color of marker outline - accepts similar formats as other color variables
            linedash: (str) sets the dash style of a line. Options are 'solid'/'dash'
            linewidth: (int) sets the line width (in px)
            lineshape: (str) determines the line shape. With "spline" the lines are drawn using spline interpolation
            error_type: (str) Determines the rule used to generate the error bars. Options are,
                (i) "data": bar lengths are set in variable `error_array`/'error_arrayminus',
                (ii) "percent": bar lengths correspond to a percentage of underlying data. Set this percentage in the
                   variable 'error_value'/'error_valueminus',
                (iii) "constant": bar lengths are of a constant value. Set this constant in the variable
                'error_value'/'error_valueminus'
            error_direction: (str) direction of error bar, "x"/"y"
            error_array: (list/array/series) Sets the data corresponding the length of each error bar.
                Values are plotted relative to the underlying data
            error_value: (float) Sets the value of either the percentage (if `error_type` is set to "percent") or
                the constant (if `error_type` is set to "constant") corresponding to the lengths of the error bars.
            error_symmetric: (bool) Determines whether or not the error bars have the same length in both direction
                (top/bottom for vertical bars, left/right for horizontal bars
            error_arrayminus: (list/array/series) Sets the data corresponding the length of each error bar in the bottom
                (left) direction for vertical (horizontal) bars Values are plotted relative to the underlying data.
            error_valueminus: (float) Sets the value of either the percentage (if `error_type` is set to "percent") or
                the constant (if `error_type` is set to "constant") corresponding to the lengths of the error bars in
                the bottom (left) direction for vertical (horizontal) bars

        Returns: XY scatter plot

        """
        showscale = False

        if type(color) is not str:
            showscale = True

        # Use z-scores for sizes
        # If size is a list, convert to array for z-score calculation
        if isinstance(size, list):
            size = np.array(size)
        if isinstance(size, pd.Series):
            size = (stats.zscore(size) + 5) * 3

        if marker_fill != 'fill':
            if marker_fill == 'open':
                marker_fill += '-open'
            elif marker_fill == 'dot':
                marker_fill += '-dot'
            elif marker_fill == 'open-dot':
                marker_fill += '-open-dot'
            else:
                raise ValueError('Invalid marker fill')

        trace0 = go.Scatter(
            x=x_col,
            y=y_col,
            text=text,
            mode=mode,
            name=legend,
            hoverinfo=hoverinfo,
            marker=dict(
                size=size,
                color=color,
                colorscale=colorscale,
                showscale=showscale,
                line=dict(width=marker_outline_width, color=marker_outline_color,
                          colorscale=colorscale),
                symbol=marker,
                colorbar=dict(tickfont=dict(size=int(0.75 * self.ticksize), family=self.fontfamily))
            ),
            line=dict(dash=linedash, width=linewidth, shape=lineshape)
        )

        # Add error bars
        if error_type:
            if error_direction is None:
                raise ValueError(
                    "The field 'error_direction' must be populated if 'err_type' is specified")
            if error_type == 'data':
                if error_symmetric:
                    trace0['error_' + error_direction] = dict(type=error_type, array=error_array)
                else:
                    if not error_arrayminus:
                        raise ValueError(
                            "Please specify error bar lengths in the negative direction")
                    trace0['error_' + error_direction] = dict(type=error_type, array=error_array,
                                                              arrayminus=error_arrayminus)
            elif error_type == 'constant' or error_type == 'percent':
                if error_symmetric:
                    trace0['error_' + error_direction] = dict(type=error_type, value=error_value)
                else:
                    if not error_valueminus:
                        raise ValueError(
                            "Please specify error bar lengths in the negative direction")
                    trace0['error_' + error_direction] = dict(type=error_type, value=error_value,
                                                              valueminus=error_valueminus)
            else:
                raise ValueError(
                    "Invalid error bar type. Please choose from 'data'/'constant'/'percent'.")

        data = [trace0]

        # Additional XY plots
        if add_xy_plot:
            for plot_data in add_xy_plot:

                # Check for symbol parameters, if not present, assign defaults
                if 'marker' not in plot_data:
                    plot_data['marker'] = 'circle'
                    if 'marker_fill' in plot_data:
                        plot_data['marker'] += plot_data['marker_fill']

                data.append(
                    go.Scatter(
                        x=plot_data['x_col'],
                        y=plot_data['y_col'],
                        text=plot_data['text'],
                        mode=plot_data['mode'],
                        name=plot_data['legend'],
                        hoverinfo=hoverinfo,
                        marker=dict(
                            color=plot_data['color'],
                            size=plot_data['size'],
                            colorscale=colorscale,  # colorscale is fixed to that of the main plot
                            showscale=showscale,  # showscale is fixed to that of the main plot
                            line=dict(width=marker_outline_width, color=marker_outline_color,
                                      colorscale=colorscale),
                            symbol=plot_data['marker'],
                            colorbar=dict(tickfont=dict(size=int(0.75 * self.ticksize),
                                                        family=self.fontfamily))
                        )
                    )
                )

        # Add legend
        self.layout['showlegend'] = showlegend

        fig = dict(data=data, layout=self.layout)

<<<<<<< HEAD
        if self.plot_mode == 'offline':
            if self.filename:
                plotly.offline.plot(fig, filename=self.filename)
            else:
                plotly.offline.plot(fig)

        elif self.plot_mode == 'notebook':
            plotly.offline.init_notebook_mode()  # run at the start of every notebook; version 1.9.4 required
            plotly.offline.iplot(fig)

        elif self.plot_mode == 'online':
            plotly.tools.set_credentials_file(username=self.username, api_key=self.api_key)
            if self.filename:
                plotly.plotly.plot(fig, filename=self.filename, sharing='public')
            else:
                plotly.plotly.plot(fig, sharing='public')

        elif self.plot_mode == 'static':
            plotly.plotly.image.save_as(fig, filename=self.filename, height=self.height,
                                        width=self.width,
                                        scale=self.scale)
=======
        self.create_plot(fig)
>>>>>>> 5b5183c7

    def heatmap_plot(self, data, x_labels=None, y_labels=None, colorscale='Viridis',
                     colorscale_range=None,
                     annotations_text=None, annotations_text_size=20, annotations_color='white'):
        """
        Make a heatmap plot, either using 2D arrays of values, or a dataframe.

        Args:
            data: (array) an array of arrays. For example, in case of a pandas dataframe 'df', data=df.values.tolist()
            x_labels: (array) an array of strings to label the heatmap columns
            y_labels: (array) an array of strings to label the heatmap rows
            colorscale: (str/array) Sets the colorscale. The colorscale must be an array containing arrays mapping a
                normalized value to an rgb, rgba, hex, hsl, hsv, or named color string. At minimum, a mapping for the
                lowest (0) and highest (1) values are required. For example, `[[0, 'rgb(0,0,255)',
                [1, 'rgb(255,0,0)']]`. Alternatively, `colorscale` may be a palette name string of the following list:
                Greys, YlGnBu, Greens, YlOrRd, Bluered, RdBu, Reds, Blues, Picnic, Rainbow, Portland, Jet, Hot,
                Blackbody, Earth, Electric, Viridis
            colorscale_range: (array) Sets the minimum (first array item) and maximum value (second array item)
                of the colorscale
            annotations_text: (array) an array of arrays, with each value being a string annotation to the corresponding
                value in 'data'
            annotations_text_size: (int) size of annotation text
            annotations_color: (str/array) color of annotation text - accepts similar formats as other color variables

        Returns: heatmap plot

        """
        if not colorscale_range:
            colorscale_min = None
            colorscale_max = None
        elif len(colorscale_range) == 2:
            colorscale_min = colorscale_range[0]
            colorscale_max = colorscale_range[1]
        else:
            raise ValueError("The field 'colorscale_range' must be a list with two values.")

        if annotations_text:
            annotations = []

            for n, row in enumerate(data):
                for m, val in enumerate(row):
                    var = annotations_text[n][m]
                    annotations.append(
                        dict(
                            text=str(var),
                            x=x_labels[m], y=y_labels[n],
                            xref='x1', yref='y1',
                            font=dict(color=annotations_color, size=annotations_text_size,
                                      family=self.fontfamily),
                            showarrow=False)
                    )
        else:
            annotations = []

        trace0 = go.Heatmap(
            z=data,
            colorscale=colorscale,
            x=x_labels,
            y=y_labels,
            zmin=colorscale_min, zmax=colorscale_max,
            colorbar=dict(tickfont=dict(size=int(0.75 * self.ticksize), family=self.fontfamily))
        )

        data = [trace0]

        # Add annotations
        self.layout['annotations'] = annotations

        fig = dict(data=data, layout=self.layout)

<<<<<<< HEAD
        if self.plot_mode == 'offline':
            if self.filename:
                plotly.offline.plot(fig, filename=self.filename)
            else:
                plotly.offline.plot(fig)

        elif self.plot_mode == 'notebook':
            plotly.offline.init_notebook_mode()  # run at the start of every notebook; version 1.9.4 required
            plotly.offline.iplot(fig)

        elif self.plot_mode == 'online':
            plotly.tools.set_credentials_file(username=self.username, api_key=self.api_key)
            if self.filename:
                plotly.plotly.plot(fig, filename=self.filename, sharing='public')
            else:
                plotly.plotly.plot(fig, sharing='public')

        elif self.plot_mode == 'static':
            plotly.plotly.image.save_as(fig, filename=self.filename, height=self.height,
                                        width=self.width,
                                        scale=self.scale)
=======
        self.create_plot(fig)
>>>>>>> 5b5183c7

    def violin_plot(self, data, data_col=None, group_col=None, title=None, height=800, width=1000,
                    colors=None, use_colorscale=False, groups=None):
        """
        Create a violin plot using Plotly.

        Args:
            data: (list/array) accepts either a list of numerical values, a list of dictionaries all with identical keys
                and at least one column of numeric values, or a pandas dataframe with at least one column of numbers
            data_col: (str) the header of the data column to be used from an inputted pandas dataframe. Not applicable
                if 'data' is a list of numeric values
            group_col: (str) applicable if grouping data by a variable. 'group_header' must be set to the name of the
                grouping variable
            title: (str) the title of the violin plot
            height: (float) the height of the violin plot
            width: (float) the width of the violin plot
            colors: (str/tuple/list/dict) either a plotly scale name (Greys, YlGnBu, Greens, YlOrRd, Bluered, RdBu,
                Reds, Blues, Picnic, Rainbow, Portland, Jet, Hot, Blackbody, Earth, Electric, Viridis), an rgb or hex
                color, a color tuple, a list of colors or a dictionary. An rgb color is of the form 'rgb(x, y, z)'
                where x, y and z belong to the interval [0, 255] and a color tuple is a tuple of the form (a, b, c)
                where a, b and c belong to [0, 1]. If colors is a list, it must contain valid color types as its
                members. If colors is a dictionary, its keys must represent group names, and corresponding values must
                be valid color types (str).
            use_colorscale: (bool) Only applicable if grouping by another variable. Will implement a colorscale based
                on the first 2 colors of param colors. This means colors must be a list with at least 2 colors in it
                (Plotly colorscales are accepted since they map to a list of two rgb colors)
            groups: (list) list of group names (strings). This field is used when the same colorscale is required to be
                used for all violins.

        Returns: a Plotly violin plot

        """
        if groups and isinstance(data, pd.DataFrame):
            use_colorscale = True
            group_stats = {}
            groupby_data = data.groupby([group_col])

            for group in groups:
                data_from_group = groupby_data.get_group(group)[data_col]
                stat = np.median(data_from_group)
                group_stats[group] = stat

        else:
            group_stats = None

        # Filter out groups from dataframe that have only 1 row.
        if isinstance(data, pd.DataFrame):
            group_value_counts = data[group_col].value_counts().to_dict()

            for j in group_value_counts:
                if group_value_counts[j] == 1:
                    data = data[data[group_col] != j]
                    warnings.warn('Omitting rows with group = ' + str(
                        j) + ' which have only one row in the dataframe.')

        fig = FF.create_violin(data=data, data_header=data_col, group_header=group_col, title=title,
                               height=height,
                               width=width, colors=colors, use_colorscale=use_colorscale,
                               group_stats=group_stats)

        # Cannot add x-axis title as the above object populates it with group names.
        fig.update(dict(
            layout=dict(
                title=self.title,
                titlefont=dict(size=self.textsize, family=self.fontfamily),
                yaxis=dict(title=self.y_title,
                           titlefont=dict(size=self.textsize, family=self.fontfamily),
                           tickfont=dict(size=self.ticksize, family=self.fontfamily)),
            )
        ))

        # Change sizes in all x-axis
        for item in fig['layout']:
            if item.startswith('xaxis'):
                fig['layout'][item].update(
                    dict(
                        titlefont=dict(size=self.textsize, family=self.fontfamily),
                        tickfont=dict(size=self.ticksize, family=self.fontfamily)
                    )
                )

<<<<<<< HEAD
        if self.plot_mode == 'offline':
            if self.filename:
                plotly.offline.plot(fig, filename=self.filename)
            else:
                plotly.offline.plot(fig)

        elif self.plot_mode == 'notebook':
            plotly.offline.init_notebook_mode()  # run at the start of every notebook; version 1.9.4 required
            plotly.offline.iplot(fig)

        elif self.plot_mode == 'online':
            plotly.tools.set_credentials_file(username=self.username, api_key=self.api_key)
            if self.filename:
                plotly.plotly.plot(fig, filename=self.filename, sharing='public')
            else:
                plotly.plotly.plot(fig, sharing='public')

        elif self.plot_mode == 'static':
            plotly.plotly.image.save_as(fig, filename=self.filename, height=self.height,
                                        width=self.width,
                                        scale=self.scale)
=======
        self.create_plot(fig)
>>>>>>> 5b5183c7

    def scatter_matrix(self, dataframe, select_columns=None, index_colname=None,
                       diag_kind='scatter',
                       marker_size=10, height=800, width=1000, marker_outline_width=0,
                       marker_outline_color='black'):
        """
        Create a scatter matrix plot from dataframes using Plotly.

        Args:
            dataframe: (array) array of the data with column headers
            select_columns: (list) names/headers of columns to plot from the dataframe
            index_colname: (str) name of the index column in data array
            diag_kind: (str) sets the chart type for the main diagonal plots (default='scatter')
                Choose from 'scatter'/'box'/'histogram'
            marker_size: (float) sets the marker size (in px)
            height: (int/float) sets the height of the chart
            width: (int/float) sets the width of the chart
            marker_outline_width: (int) thickness of marker outline (currently affects the outline of histograms too
                when "diag_kind" = 'histogram')
            marker_outline_color: (str/array) color of marker outline - accepts similar formats as other color variables

        Returns: a Plotly scatter matrix plot

        """
        df = dataframe[select_columns] if select_columns else dataframe
        fig = FF.create_scatterplotmatrix(df, index=index_colname, diag=diag_kind, size=marker_size,
                                          height=height, width=width)

        # Add outline to markers
        for trace in fig['data']:
            trace['marker']['line'] = dict(width=marker_outline_width, color=marker_outline_color)

<<<<<<< HEAD
        if self.plot_mode == 'offline':
            if self.filename:
                plotly.offline.plot(fig, filename=self.filename)
            else:
                plotly.offline.plot(fig)

        elif self.plot_mode == 'notebook':
            plotly.offline.init_notebook_mode()  # run at the start of every notebook; version 1.9.4 required
            plotly.offline.iplot(fig)

        elif self.plot_mode == 'online':
            plotly.tools.set_credentials_file(username=self.username, api_key=self.api_key)
            if self.filename:
                plotly.plotly.plot(fig, filename=self.filename, sharing='public')
            else:
                plotly.plotly.plot(fig, sharing='public')

        elif self.plot_mode == 'static':
            plotly.plotly.image.save_as(fig, filename=self.filename, height=self.height,
                                        width=self.width,
                                        scale=self.scale)
=======
        self.create_plot(fig)
>>>>>>> 5b5183c7

    def histogram(self, x, histnorm="", x_start=None, x_end=None, bin_size=1,
                  color='rgba(70, 130, 180, 1)', bargap=0):
        """
        Create a histogram using Plotly

        Args:
            x: (list) sample data
            histnorm: (str) Specifies the type of normalization used for this histogram trace. If "", the span of each
                bar corresponds to the number of occurrences (i.e. the number of data points lying inside the bins). If
                "percent", the span of each bar corresponds to the percentage of occurrences with respect to the total
                number of sample points (here, the sum of all bin area equals 100%). If "density", the span of each bar
                corresponds to the number of occurrences in a bin divided by the size of the bin interval (here, the
                sum of all bin area equals the total number of sample points). If "probability density", the span of
                each bar corresponds to the probability that an event will fall into the corresponding bin (here, the
                sum of all bin area equals 1)
            x_start: (float) starting value for x-axis bins. Note: after some testing, this variable does not seem to
                be read by Plotly when set to 0 for the latest version of Plotly as of this commit (Nov'16).
            x_end: (float) end value for x-axis bins
            bin_size: (float) step in-between value of each x axis bin
            color: (str/array) in the format of a (i) color name (eg: "red"), or (ii) a RGB tuple,
                (eg: "rgba(255, 0, 0, 0.8)"), where the last number represents the marker opacity/transparency, which
                must be between 0.0 and 1.0., or (iii) hexagonal code (eg: "FFBAD2")
            bargap: (float) gap between bars

        Returns: a Plotly histogram plot

        """
        if not x_start:
            x_start = min(x)

        if not x_end:
            x_end = max(x)

        trace0 = go.Histogram(x=x, histnorm=histnorm,
                              xbins=dict(start=x_start, end=x_end, size=bin_size),
                              marker=dict(color=color))

        data = [trace0]

        self.layout['hovermode'] = 'x'
        self.layout['bargap'] = bargap

        fig = dict(data=data, layout=self.layout)

<<<<<<< HEAD
        if self.plot_mode == 'offline':
            if self.filename:
                plotly.offline.plot(fig, filename=self.filename)
            else:
                plotly.offline.plot(fig)

        elif self.plot_mode == 'notebook':
            plotly.offline.init_notebook_mode()  # run at the start of every notebook; version 1.9.4 required
            plotly.offline.iplot(fig)

        elif self.plot_mode == 'online':
            plotly.tools.set_credentials_file(username=self.username, api_key=self.api_key)
            if self.filename:
                plotly.plotly.plot(fig, filename=self.filename, sharing='public')
            else:
                plotly.plotly.plot(fig, sharing='public')

        elif self.plot_mode == 'static':
            plotly.plotly.image.save_as(fig, filename=self.filename, height=self.height,
                                        width=self.width,
                                        scale=self.scale)
=======
        self.create_plot(fig)
>>>>>>> 5b5183c7

    def bar_chart(self, x, y):
        """
        Create a bar chart using Plotly

        Args:
            x: (list/numpy array/Pandas series of numbers, strings, or datetimes) sets the x coordinates
            y: (list/numpy array/Pandas series of numbers, strings, or datetimes) sets the y coordinates

        Returns: a Plotly bar chart

        """

        trace0 = go.Bar(x=x, y=y)

        data = [trace0]

        fig = dict(data=data, layout=self.layout)

<<<<<<< HEAD
        if self.plot_mode == 'offline':
            if self.filename:
                plotly.offline.plot(fig, filename=self.filename)
            else:
                plotly.offline.plot(fig)

        elif self.plot_mode == 'notebook':
            plotly.offline.init_notebook_mode()  # run at the start of every notebook; version 1.9.4 required
            plotly.offline.iplot(fig)

        elif self.plot_mode == 'online':
            plotly.tools.set_credentials_file(username=self.username, api_key=self.api_key)
            if self.filename:
                plotly.plotly.plot(fig, filename=self.filename, sharing='public')
            else:
                plotly.plotly.plot(fig, sharing='public')

        elif self.plot_mode == 'static':
            plotly.plotly.image.save_as(fig, filename=self.filename, height=self.height,
                                        width=self.width,
                                        scale=self.scale)
=======
        self.create_plot(fig)
>>>>>>> 5b5183c7
<|MERGE_RESOLUTION|>--- conflicted
+++ resolved
@@ -16,18 +16,9 @@
 
 
 class PlotlyFig:
-<<<<<<< HEAD
-    def __init__(self, plot_title=None, x_title=None, y_title=None, hovermode='closest',
-                 filename=None,
-                 plot_mode='offline', username=None, api_key=None, textsize=30, ticksize=25,
-                 fontfamily=None,
-                 height=800, width=1000, scale=None, margin_top=100, margin_bottom=80,
-                 margin_left=80, margin_right=80,
-=======
     def __init__(self, plot_title=None, x_title=None, y_title=None, hovermode='closest', filename=None,
                  plot_mode='offline', show_offline_plot=True, username=None, api_key=None, textsize=30, ticksize=25, fontfamily=None,
                  height=800, width=1000, scale=None, margin_top=100, margin_bottom=80, margin_left=80, margin_right=80,
->>>>>>> 5b5183c7
                  pad=0):
         """
         Class for making Plotly plots
@@ -114,10 +105,6 @@
                     'field "filename" must be filled in static plotting mode and must have an extension ending in ('
                     '".png", ".svg", ".jpeg", ".pdf")')
 
-<<<<<<< HEAD
-    def xy_plot(self, x_col, y_col, text=None, color='rgba(70, 130, 180, 1)', size=6,
-                colorscale='Viridis',
-=======
     def create_plot(self, fig):
         """
         Warning: not to be explicitly called by the user
@@ -150,7 +137,6 @@
                                         scale=self.scale)
 
     def xy_plot(self, x_col, y_col, text=None, color='rgba(70, 130, 180, 1)', size=6, colorscale='Viridis',
->>>>>>> 5b5183c7
                 legend=None, showlegend=False, mode='markers', marker='circle', marker_fill='fill',
                 hoverinfo='x+y+text', add_xy_plot=None, marker_outline_width=0,
                 marker_outline_color='black',
@@ -330,31 +316,7 @@
 
         fig = dict(data=data, layout=self.layout)
 
-<<<<<<< HEAD
-        if self.plot_mode == 'offline':
-            if self.filename:
-                plotly.offline.plot(fig, filename=self.filename)
-            else:
-                plotly.offline.plot(fig)
-
-        elif self.plot_mode == 'notebook':
-            plotly.offline.init_notebook_mode()  # run at the start of every notebook; version 1.9.4 required
-            plotly.offline.iplot(fig)
-
-        elif self.plot_mode == 'online':
-            plotly.tools.set_credentials_file(username=self.username, api_key=self.api_key)
-            if self.filename:
-                plotly.plotly.plot(fig, filename=self.filename, sharing='public')
-            else:
-                plotly.plotly.plot(fig, sharing='public')
-
-        elif self.plot_mode == 'static':
-            plotly.plotly.image.save_as(fig, filename=self.filename, height=self.height,
-                                        width=self.width,
-                                        scale=self.scale)
-=======
         self.create_plot(fig)
->>>>>>> 5b5183c7
 
     def heatmap_plot(self, data, x_labels=None, y_labels=None, colorscale='Viridis',
                      colorscale_range=None,
@@ -425,31 +387,7 @@
 
         fig = dict(data=data, layout=self.layout)
 
-<<<<<<< HEAD
-        if self.plot_mode == 'offline':
-            if self.filename:
-                plotly.offline.plot(fig, filename=self.filename)
-            else:
-                plotly.offline.plot(fig)
-
-        elif self.plot_mode == 'notebook':
-            plotly.offline.init_notebook_mode()  # run at the start of every notebook; version 1.9.4 required
-            plotly.offline.iplot(fig)
-
-        elif self.plot_mode == 'online':
-            plotly.tools.set_credentials_file(username=self.username, api_key=self.api_key)
-            if self.filename:
-                plotly.plotly.plot(fig, filename=self.filename, sharing='public')
-            else:
-                plotly.plotly.plot(fig, sharing='public')
-
-        elif self.plot_mode == 'static':
-            plotly.plotly.image.save_as(fig, filename=self.filename, height=self.height,
-                                        width=self.width,
-                                        scale=self.scale)
-=======
         self.create_plot(fig)
->>>>>>> 5b5183c7
 
     def violin_plot(self, data, data_col=None, group_col=None, title=None, height=800, width=1000,
                     colors=None, use_colorscale=False, groups=None):
@@ -531,31 +469,7 @@
                     )
                 )
 
-<<<<<<< HEAD
-        if self.plot_mode == 'offline':
-            if self.filename:
-                plotly.offline.plot(fig, filename=self.filename)
-            else:
-                plotly.offline.plot(fig)
-
-        elif self.plot_mode == 'notebook':
-            plotly.offline.init_notebook_mode()  # run at the start of every notebook; version 1.9.4 required
-            plotly.offline.iplot(fig)
-
-        elif self.plot_mode == 'online':
-            plotly.tools.set_credentials_file(username=self.username, api_key=self.api_key)
-            if self.filename:
-                plotly.plotly.plot(fig, filename=self.filename, sharing='public')
-            else:
-                plotly.plotly.plot(fig, sharing='public')
-
-        elif self.plot_mode == 'static':
-            plotly.plotly.image.save_as(fig, filename=self.filename, height=self.height,
-                                        width=self.width,
-                                        scale=self.scale)
-=======
         self.create_plot(fig)
->>>>>>> 5b5183c7
 
     def scatter_matrix(self, dataframe, select_columns=None, index_colname=None,
                        diag_kind='scatter',
@@ -588,31 +502,7 @@
         for trace in fig['data']:
             trace['marker']['line'] = dict(width=marker_outline_width, color=marker_outline_color)
 
-<<<<<<< HEAD
-        if self.plot_mode == 'offline':
-            if self.filename:
-                plotly.offline.plot(fig, filename=self.filename)
-            else:
-                plotly.offline.plot(fig)
-
-        elif self.plot_mode == 'notebook':
-            plotly.offline.init_notebook_mode()  # run at the start of every notebook; version 1.9.4 required
-            plotly.offline.iplot(fig)
-
-        elif self.plot_mode == 'online':
-            plotly.tools.set_credentials_file(username=self.username, api_key=self.api_key)
-            if self.filename:
-                plotly.plotly.plot(fig, filename=self.filename, sharing='public')
-            else:
-                plotly.plotly.plot(fig, sharing='public')
-
-        elif self.plot_mode == 'static':
-            plotly.plotly.image.save_as(fig, filename=self.filename, height=self.height,
-                                        width=self.width,
-                                        scale=self.scale)
-=======
         self.create_plot(fig)
->>>>>>> 5b5183c7
 
     def histogram(self, x, histnorm="", x_start=None, x_end=None, bin_size=1,
                   color='rgba(70, 130, 180, 1)', bargap=0):
@@ -658,31 +548,7 @@
 
         fig = dict(data=data, layout=self.layout)
 
-<<<<<<< HEAD
-        if self.plot_mode == 'offline':
-            if self.filename:
-                plotly.offline.plot(fig, filename=self.filename)
-            else:
-                plotly.offline.plot(fig)
-
-        elif self.plot_mode == 'notebook':
-            plotly.offline.init_notebook_mode()  # run at the start of every notebook; version 1.9.4 required
-            plotly.offline.iplot(fig)
-
-        elif self.plot_mode == 'online':
-            plotly.tools.set_credentials_file(username=self.username, api_key=self.api_key)
-            if self.filename:
-                plotly.plotly.plot(fig, filename=self.filename, sharing='public')
-            else:
-                plotly.plotly.plot(fig, sharing='public')
-
-        elif self.plot_mode == 'static':
-            plotly.plotly.image.save_as(fig, filename=self.filename, height=self.height,
-                                        width=self.width,
-                                        scale=self.scale)
-=======
         self.create_plot(fig)
->>>>>>> 5b5183c7
 
     def bar_chart(self, x, y):
         """
@@ -702,28 +568,4 @@
 
         fig = dict(data=data, layout=self.layout)
 
-<<<<<<< HEAD
-        if self.plot_mode == 'offline':
-            if self.filename:
-                plotly.offline.plot(fig, filename=self.filename)
-            else:
-                plotly.offline.plot(fig)
-
-        elif self.plot_mode == 'notebook':
-            plotly.offline.init_notebook_mode()  # run at the start of every notebook; version 1.9.4 required
-            plotly.offline.iplot(fig)
-
-        elif self.plot_mode == 'online':
-            plotly.tools.set_credentials_file(username=self.username, api_key=self.api_key)
-            if self.filename:
-                plotly.plotly.plot(fig, filename=self.filename, sharing='public')
-            else:
-                plotly.plotly.plot(fig, sharing='public')
-
-        elif self.plot_mode == 'static':
-            plotly.plotly.image.save_as(fig, filename=self.filename, height=self.height,
-                                        width=self.width,
-                                        scale=self.scale)
-=======
-        self.create_plot(fig)
->>>>>>> 5b5183c7
+        self.create_plot(fig)