--- conflicted
+++ resolved
@@ -517,11 +517,7 @@
         self.assertEqual(len(df.columns.values), 25)
         self.assertAlmostEqual(df['Cs site #0'][0], 7513.468312122532)
         self.assertAlmostEqual(df['Al site #0'][0], 0.0)
-<<<<<<< HEAD
-        self.assertAlmostEqual(df['Cs - Cl bond #1'][0], 135.74726437398044, 5)
-=======
         self.assertAlmostEqual(df['Cs - Cl bond #1'][0], 135.74726437398044, 3)
->>>>>>> 43995736
         self.assertAlmostEqual(df['Al - Ni bond #0'][0], 0.0)
 
         # Test error handling for bad fits or null fits
