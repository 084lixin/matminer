# coding: utf-8
# Copyright (c) Pymatgen Development Team.
# Distributed under the terms of the MIT License.

from __future__ import unicode_literals, division
import os
import unittest
import csv
import json
import numpy as np
import pandas as pd
from sklearn.exceptions import NotFittedError

from pymatgen import Structure, Lattice, Molecule
from pymatgen.util.testing import PymatgenTest

from matminer.featurizers.composition import ElementProperty
from matminer.featurizers.site import SiteElementalProperty
from matminer.featurizers.structure import DensityFeatures, \
    RadialDistributionFunction, PartialRadialDistributionFunction, \
    ElectronicRadialDistributionFunction, \
    MinimumRelativeDistances, SiteStatsFingerprint, CoulombMatrix, \
    SineCoulombMatrix, OrbitalFieldMatrix, GlobalSymmetryFeatures, \
    EwaldEnergy, BondFractions, BagofBonds, StructuralHeterogeneity, \
    MaximumPackingEfficiency, ChemicalOrdering, StructureComposition, \
<<<<<<< HEAD
    Dimensionality, XRDPowderPattern, CGCNNFeaturizer
try:
    import torch
    import cgcnn
except ImportError:
    torch, cgcnn = None, None

test_dir = os.path.join(os.path.dirname(__file__))
=======
    Dimensionality, XRDPowderPattern, JarvisCFID
>>>>>>> 1692c66a


class StructureFeaturesTest(PymatgenTest):
    def setUp(self):
        self.diamond = Structure(
            Lattice([[2.189, 0, 1.264], [0.73, 2.064, 1.264],
                     [0, 0, 2.528]]), ["C0+", "C0+"], [[2.554, 1.806, 4.423],
                                                       [0.365, 0.258, 0.632]],
            validate_proximity=False,
            to_unit_cell=False, coords_are_cartesian=True,
            site_properties=None)
        self.diamond_no_oxi = Structure(
            Lattice([[2.189, 0, 1.264], [0.73, 2.064, 1.264],
                     [0, 0, 2.528]]), ["C", "C"], [[2.554, 1.806, 4.423],
                                                   [0.365, 0.258, 0.632]],
            validate_proximity=False,
            to_unit_cell=False, coords_are_cartesian=True,
            site_properties=None)
        self.nacl = Structure(
            Lattice([[3.485, 0, 2.012], [1.162, 3.286, 2.012],
                     [0, 0, 4.025]]), ["Na1+", "Cl1-"], [[0, 0, 0],
                                                         [2.324, 1.643, 4.025]],
            validate_proximity=False,
            to_unit_cell=False, coords_are_cartesian=True,
            site_properties=None)
        self.cscl = Structure(
            Lattice([[4.209, 0, 0], [0, 4.209, 0], [0, 0, 4.209]]),
            ["Cl1-", "Cs1+"], [[2.105, 2.1045, 2.1045], [0, 0, 0]],
            validate_proximity=False, to_unit_cell=False,
            coords_are_cartesian=True, site_properties=None)
        self.ni3al = Structure(
            Lattice([[3.52, 0, 0], [0, 3.52, 0], [0, 0, 3.52]]),
            ["Al", ] + ["Ni"] * 3,
            [[0, 0, 0], [0.5, 0.5, 0], [0.5, 0, 0.5], [0, 0.5, 0.5]],
            validate_proximity=False, to_unit_cell=False,
            coords_are_cartesian=False, site_properties=None)
        self.sc = Structure(Lattice([[3.52, 0, 0], [0, 3.52, 0], [0, 0, 3.52]]),
            ["Al"], [[0, 0, 0]], validate_proximity=False, to_unit_cell=False,
            coords_are_cartesian=False)
        self.bond_angles = range(5, 180, 5)

    def test_density_features(self):
        df = DensityFeatures()
        f = df.featurize(self.diamond)
        self.assertAlmostEqual(f[0], 3.49, 2)
        self.assertAlmostEqual(f[1], 5.71, 2)
        self.assertAlmostEqual(f[2], 0.25, 2)

        f = df.featurize(self.nacl)
        self.assertAlmostEqual(f[0], 2.105, 2)
        self.assertAlmostEqual(f[1], 23.046, 2)
        self.assertAlmostEqual(f[2], 0.620, 2)

    def test_global_symmetry(self):
        gsf = GlobalSymmetryFeatures()
        self.assertEqual(gsf.featurize(self.diamond), [227, "cubic", 1, True])

    def test_dimensionality(self):
        cscl = PymatgenTest.get_structure("CsCl")

        df = Dimensionality(bonds={("Cs", "Cl"): 3.5})
        self.assertEqual(df.featurize(cscl)[0], 1)

        df = Dimensionality(bonds={("Cs", "Cl"): 3.7})
        self.assertEqual(df.featurize(cscl)[0], 3)

    def test_rdf_and_peaks(self):
        ## Test diamond
        rdforig = RadialDistributionFunction().featurize(
            self.diamond)
        rdf = rdforig[0]

        # Make sure it the last bin is cutoff-bin_max
        self.assertAlmostEqual(max(rdf['distances']), 19.9)

        # Verify bin sizes
        self.assertEqual(len(rdf['distribution']), 200)

        # Make sure it gets all of the peaks
        self.assertEqual(np.count_nonzero(rdf['distribution']), 116)

        # Check the values for a few individual peaks
        self.assertAlmostEqual(
            rdf['distribution'][int(round(1.5 / 0.1))], 15.12755155)
        self.assertAlmostEqual(
            rdf['distribution'][int(round(2.9 / 0.1))], 12.53193948)
        self.assertAlmostEqual(
            rdf['distribution'][int(round(19.9 / 0.1))], 0.822126129)

        # Repeat test with NaCl (omitting comments). Altering cutoff distance
        rdforig = RadialDistributionFunction(cutoff=10).featurize(self.nacl)
        rdf = rdforig[0]
        self.assertAlmostEqual(max(rdf['distances']), 9.9)
        self.assertEqual(len(rdf['distribution']), 100)
        self.assertEqual(np.count_nonzero(rdf['distribution']), 11)
        self.assertAlmostEqual(
            rdf['distribution'][int(round(2.8 / 0.1))], 27.09214168)
        self.assertAlmostEqual(
            rdf['distribution'][int(round(4.0 / 0.1))], 26.83338723)
        self.assertAlmostEqual(
            rdf['distribution'][int(round(9.8 / 0.1))], 3.024406467)

        # Repeat test with CsCl. Altering cutoff distance and bin_size
        rdforig = RadialDistributionFunction(
            cutoff=8, bin_size=0.5).featurize(self.cscl)
        rdf = rdforig[0]
        self.assertAlmostEqual(max(rdf['distances']), 7.5)
        self.assertEqual(len(rdf['distribution']), 16)
        self.assertEqual(np.count_nonzero(rdf['distribution']), 5)
        self.assertAlmostEqual(
            rdf['distribution'][int(round(3.5 / 0.5))], 6.741265585)
        self.assertAlmostEqual(
            rdf['distribution'][int(round(4.0 / 0.5))], 3.937582548)
        self.assertAlmostEqual(
            rdf['distribution'][int(round(7.0 / 0.5))], 1.805505363)

    def test_prdf(self):
        # Test a few peaks in diamond
        # These expected numbers were derived by performing
        # the calculation in another code
        distances, prdf = PartialRadialDistributionFunction().compute_prdf(self.diamond)
        self.assertEqual(len(prdf.values()), 1)
        self.assertAlmostEqual(prdf[('C', 'C')][int(round(1.4 / 0.1))], 0)
        self.assertAlmostEqual(prdf[('C', 'C')][int(round(1.5 / 0.1))], 1.32445167622)
        self.assertAlmostEqual(max(distances), 19.9)
        self.assertAlmostEqual(prdf[('C', 'C')][int(round(19.9 / 0.1))], 0.07197902)

        # Test a few peaks in CsCl, make sure it gets all types correctly
        distances, prdf = PartialRadialDistributionFunction(cutoff=10).compute_prdf(self.cscl)
        self.assertEqual(len(prdf.values()), 4)
        self.assertAlmostEqual(max(distances), 9.9)
        self.assertAlmostEqual(prdf[('Cs', 'Cl')][int(round(3.6 / 0.1))], 0.477823197)
        self.assertAlmostEqual(prdf[('Cl', 'Cs')][int(round(3.6 / 0.1))], 0.477823197)
        self.assertAlmostEqual(prdf[('Cs', 'Cs')][int(round(3.6 / 0.1))], 0)

        # Do Ni3Al, make sure it captures the antisymmetry of Ni/Al sites
        distances, prdf = PartialRadialDistributionFunction(cutoff=10, bin_size=0.5)\
            .compute_prdf(self.ni3al)
        self.assertEqual(len(prdf.values()), 4)
        self.assertAlmostEqual(prdf[('Ni', 'Al')][int(round(2 / 0.5))], 0.125236677)
        self.assertAlmostEqual(prdf[('Al', 'Ni')][int(round(2 / 0.5))], 0.37571003)
        self.assertAlmostEqual(prdf[('Al', 'Al')][int(round(2 / 0.5))], 0)

        # Check the fit operation
        featurizer = PartialRadialDistributionFunction()
        featurizer.fit([self.diamond, self.cscl, self.ni3al])
        self.assertEqual({'Cs', 'Cl', 'C', 'Ni', 'Al'}, set(featurizer.elements_))

        featurizer.exclude_elems = ['Cs', 'Al']
        featurizer.fit([self.diamond, self.cscl, self.ni3al])
        self.assertEqual({'Cl', 'C', 'Ni'}, set(featurizer.elements_))

        featurizer.include_elems = ['H']
        featurizer.fit([self.diamond, self.cscl, self.ni3al])
        self.assertEqual({'H', 'Cl', 'C', 'Ni'}, set(featurizer.elements_))

        # Check the feature labels
        featurizer.exclude_elems = ()
        featurizer.include_elems = ()
        featurizer.elements_ = ['Al', 'Ni']
        labels = featurizer.feature_labels()
        n_bins = len(featurizer._make_bins()) - 1

        self.assertEqual(3 * n_bins, len(labels))
        self.assertIn('Al-Ni PRDF r=0.00-0.10', labels)

        # Check the featurize method
        featurizer.elements_ = ['C']
        features = featurizer.featurize(self.diamond)
        prdf = featurizer.compute_prdf(self.diamond)[1]
        self.assertArrayAlmostEqual(features, prdf[('C', 'C')])

        # Check the featurize_dataframe
        df = pd.DataFrame.from_dict({"structure": [self.diamond, self.cscl]})
        featurizer.fit(df["structure"])
        df = featurizer.featurize_dataframe(df, col_id="structure")
        self.assertEqual(df["Cs-Cl PRDF r=0.00-0.10"][0], 0.0)
        self.assertAlmostEqual(df["Cl-Cl PRDF r=19.70-19.80"][1], 0.049, 3)
        self.assertEqual(df["Cl-Cl PRDF r=19.90-20.00"][0], 0.0)

        # Make sure labels and features are in the same order
        featurizer.elements_ = ['Al', 'Ni']
        features = featurizer.featurize(self.ni3al)
        labels = featurizer.feature_labels()
        prdf = featurizer.compute_prdf(self.ni3al)[1]
        self.assertEqual((n_bins * 3,), features.shape)
        self.assertTrue(labels[0].startswith('Al-Al'))
        self.assertTrue(labels[n_bins].startswith('Al-Ni'))
        self.assertTrue(labels[2 * n_bins].startswith('Ni-Ni'))
        self.assertArrayAlmostEqual(features, np.hstack(
            [prdf[('Al', 'Al')], prdf[('Al', 'Ni')], prdf[('Ni', 'Ni')]]))

    def test_redf(self):
        d = ElectronicRadialDistributionFunction().featurize(
            self.diamond)[0]
        self.assertAlmostEqual(int(1000 * d["distances"][0]), 25)
        self.assertAlmostEqual(int(1000 * d["distribution"][0]), 0)
        self.assertAlmostEqual(int(1000 * d["distances"][len(
            d["distances"]) - 1]), 6175)
        self.assertAlmostEqual(int(1000 * d["distribution"][len(
            d["distances"]) - 1]), 0)
        d = ElectronicRadialDistributionFunction().featurize(
            self.nacl)[0]
        self.assertAlmostEqual(int(1000 * d["distances"][0]), 25)
        self.assertAlmostEqual(int(1000 * d["distribution"][0]), 0)
        self.assertAlmostEqual(int(1000 * d["distances"][56]), 2825)
        self.assertAlmostEqual(int(1000 * d["distribution"][56]), -2108)
        self.assertAlmostEqual(int(1000 * d["distances"][len(
            d["distances"]) - 1]), 9875)
        d = ElectronicRadialDistributionFunction().featurize(
            self.cscl)[0]
        self.assertAlmostEqual(int(1000 * d["distances"][0]), 25)
        self.assertAlmostEqual(int(1000 * d["distribution"][0]), 0)
        self.assertAlmostEqual(int(1000 * d["distances"][72]), 3625)
        self.assertAlmostEqual(int(1000 * d["distribution"][72]), -2194)
        self.assertAlmostEqual(int(1000 * d["distances"][len(
            d["distances"]) - 1]), 7275)

    def test_coulomb_matrix(self):
        species = ["C", "C", "H", "H"]
        coords = [[0, 0, 0], [0, 0, 1.203], [0, 0, -1.06], [0, 0, 2.263]]
        acetylene = Molecule(species, coords)
        morig = CoulombMatrix().featurize(acetylene)
        mtarget = [[36.858, 15.835391290, 2.995098235, 1.402827813], \
                   [15.835391290, 36.858, 1.4028278132103624, 2.9950982], \
                   [2.9368896127, 1.402827813, 0.5, 0.159279959], \
                   [1.4028278132, 2.995098235, 0.159279959, 0.5]]
        self.assertAlmostEqual(
            int(np.linalg.norm(morig - np.array(mtarget))), 0)
        m = CoulombMatrix(False).featurize(acetylene)[0]
        self.assertAlmostEqual(m[0][0], 0.0)
        self.assertAlmostEqual(m[1][1], 0.0)
        self.assertAlmostEqual(m[2][2], 0.0)
        self.assertAlmostEqual(m[3][3], 0.0)

    def test_sine_coulomb_matrix(self):
        scm = SineCoulombMatrix()
        sin_mat = scm.featurize(self.diamond)
        mtarget = [[36.8581, 6.147068], [6.147068, 36.8581]]
        self.assertAlmostEqual(
            np.linalg.norm(sin_mat - np.array(mtarget)), 0.0, places=4)
        scm = SineCoulombMatrix(False)
        sin_mat = scm.featurize(self.diamond)[0]
        self.assertEqual(sin_mat[0][0], 0)
        self.assertEqual(sin_mat[1][1], 0)

    def test_orbital_field_matrix(self):
        ofm_maker = OrbitalFieldMatrix()
        ofm = ofm_maker.featurize(self.diamond)[0]
        mtarget = np.zeros((32, 32))
        mtarget[1][1] = 1.4789015  # 1.3675444
        mtarget[1][3] = 1.4789015  # 1.3675444
        mtarget[3][1] = 1.4789015  # 1.3675444
        mtarget[3][3] = 1.4789015  # 1.3675444 if for a coord# of exactly 4
        for i in range(32):
            for j in range(32):
                if not i in [1, 3] and not j in [1, 3]:
                    self.assertEqual(ofm[i, j], 0.0)
        mtarget = np.matrix(mtarget)
        self.assertAlmostEqual(
            np.linalg.norm(ofm - mtarget), 0.0, places=4)

        ofm_maker = OrbitalFieldMatrix(True)
        ofm = ofm_maker.featurize(self.diamond)[0]
        mtarget = np.zeros((39, 39))
        mtarget[1][1] = 1.4789015
        mtarget[1][3] = 1.4789015
        mtarget[3][1] = 1.4789015
        mtarget[3][3] = 1.4789015
        mtarget[1][33] = 1.4789015
        mtarget[3][33] = 1.4789015
        mtarget[33][1] = 1.4789015
        mtarget[33][3] = 1.4789015
        mtarget[33][33] = 1.4789015
        mtarget = np.matrix(mtarget)
        self.assertAlmostEqual(
            np.linalg.norm(ofm - mtarget), 0.0, places=4)

        ofm_flat = OrbitalFieldMatrix(period_tag=False, flatten=True)
        self.assertEqual(len(ofm_flat.feature_labels()), 1024)

        ofm_flat = OrbitalFieldMatrix(period_tag=True, flatten=True)
        self.assertEqual(len(ofm_flat.feature_labels()), 1521)
        ofm_vector = ofm_flat.featurize(self.diamond)
        for ix in [40, 42, 72, 118, 120, 150, 1288, 1320]:
            self.assertAlmostEqual(ofm_vector[ix], 1.4789015345821415)

    def test_min_relative_distances(self):
        self.assertAlmostEqual(MinimumRelativeDistances().featurize(
                self.diamond_no_oxi)[0][0], 1.1052576)
        self.assertAlmostEqual(MinimumRelativeDistances().featurize(
                self.nacl)[0][0], 0.8891443)
        self.assertAlmostEqual(MinimumRelativeDistances().featurize(
                self.cscl)[0][0], 0.9877540)

    def test_sitestatsfingerprint(self):
        # Test matrix.
        op_struct_fp = SiteStatsFingerprint.from_preset("OPSiteFingerprint",
                                                        stats=None)
        opvals = op_struct_fp.featurize(self.diamond)
        oplabels = op_struct_fp.feature_labels()
        self.assertAlmostEqual(opvals[10][0], 0.9995, places=7)
        self.assertAlmostEqual(opvals[10][1], 0.9995, places=7)
        opvals = op_struct_fp.featurize(self.nacl)
        self.assertAlmostEqual(opvals[18][0], 0.9995, places=7)
        self.assertAlmostEqual(opvals[18][1], 0.9995, places=7)
        opvals = op_struct_fp.featurize(self.cscl)
        self.assertAlmostEqual(opvals[22][0], 0.9995, places=7)
        self.assertAlmostEqual(opvals[22][1], 0.9995, places=7)

        # Test stats.
        op_struct_fp = SiteStatsFingerprint.from_preset("OPSiteFingerprint")
        opvals = op_struct_fp.featurize(self.diamond)
        print(opvals, '**')
        self.assertAlmostEqual(opvals[0], 0.0005, places=7)
        self.assertAlmostEqual(opvals[1], 0, places=7)
        self.assertAlmostEqual(opvals[2], 0.0005, places=7)
        self.assertAlmostEqual(opvals[3], 0.0, places=7)
        self.assertAlmostEqual(opvals[4], 0.0005, places=7)
        self.assertAlmostEqual(opvals[18], 0.0805, places=7)
        self.assertAlmostEqual(opvals[20], 0.9995, places=7)
        self.assertAlmostEqual(opvals[21], 0, places=7)
        self.assertAlmostEqual(opvals[22], 0.0075, places=7)
        self.assertAlmostEqual(opvals[24], 0.2355, places=7)
        self.assertAlmostEqual(opvals[-1], 0.0, places=7)

        # Test coordination number
        cn_fp = SiteStatsFingerprint.from_preset("JMolNN", stats=("mean",))
        cn_vals = cn_fp.featurize(self.diamond)
        self.assertEqual(cn_vals[0], 4.0)

        # Test the covariance
        prop_fp = SiteStatsFingerprint(SiteElementalProperty(properties=["Number", "AtomicWeight"]),
                                       stats=["mean"], covariance=True)

        # Test the feature labels
        labels = prop_fp.feature_labels()
        self.assertEqual(3, len(labels))

        #  Test a structure with all the same type (cov should be zero)
        features = prop_fp.featurize(self.diamond)
        self.assertArrayAlmostEqual(features, [6, 12.0107, 0])

        #  Test a structure with only one atom (cov should be zero too)
        features = prop_fp.featurize(self.sc)
        self.assertArrayAlmostEqual([13, 26.9815386, 0], features)

        #  Test a structure with nonzero covariance
        features = prop_fp.featurize(self.nacl)
        self.assertArrayAlmostEqual([14, 29.22138464, 37.38969216], features)

    def test_ewald(self):
        # Add oxidation states to all of the structures
        for s in [self.nacl, self.cscl, self.diamond]:
            s.add_oxidation_state_by_guess()

        # Test basic
        ewald = EwaldEnergy(accuracy=2)
        self.assertArrayAlmostEqual(ewald.featurize(self.diamond), [0])
        self.assertAlmostEqual(ewald.featurize(self.nacl)[0], -8.84173626, 2)
        self.assertLess(ewald.featurize(self.nacl),
                        ewald.featurize(self.cscl))  # Atoms are closer in NaCl

        # Perform Ewald summation by "hand",
        #  Using the result from GULP
        self.assertArrayAlmostEqual([-8.84173626], ewald.featurize(self.nacl), 2)

    def test_bondfractions(self):

        # Test individual structures with featurize
        bf_md = BondFractions.from_preset("MinimumDistanceNN")
        bf_md.no_oxi = True
        bf_md.fit([self.diamond_no_oxi])
        self.assertArrayEqual(bf_md.featurize(self.diamond), [1.0])
        self.assertArrayEqual(bf_md.featurize(self.diamond_no_oxi), [1.0])

        bf_voronoi = BondFractions.from_preset("VoronoiNN")
        bf_voronoi.bbv = float("nan")
        bf_voronoi.fit([self.nacl])
        bond_fracs = bf_voronoi.featurize(self.nacl)
        bond_names = bf_voronoi.feature_labels()
        ref = {'Na+ - Na+ bond frac.': 0.25, 'Cl- - Na+ bond frac.': 0.5,
               'Cl- - Cl- bond frac.': 0.25}
        self.assertDictEqual(dict(zip(bond_names, bond_fracs)), ref)

        # Test to make sure dataframe behavior is as intended
        s_list = [self.diamond_no_oxi, self.ni3al]
        df = pd.DataFrame.from_dict({'s': s_list})
        bf_voronoi.fit(df['s'])
        df = bf_voronoi.featurize_dataframe(df, 's')

        # Ensure all data is properly labelled and organized
        self.assertArrayEqual(df['C - C bond frac.'].as_matrix(), [1.0, np.nan])
        self.assertArrayEqual(df['Al - Ni bond frac.'].as_matrix(), [np.nan, 0.5])
        self.assertArrayEqual(df['Al - Al bond frac.'].as_matrix(), [np.nan, 0.0])
        self.assertArrayEqual(df['Ni - Ni bond frac.'].as_matrix(), [np.nan, 0.5])

        # Test to make sure bad_bond_values (bbv) are still changed correctly
        # and check inplace behavior of featurize dataframe.
        bf_voronoi.bbv = 0.0
        df = pd.DataFrame.from_dict({'s': s_list})
        df = bf_voronoi.featurize_dataframe(df, 's')
        self.assertArrayEqual(df['C - C bond frac.'].as_matrix(), [1.0, 0.0])
        self.assertArrayEqual(df['Al - Ni bond frac.'].as_matrix(), [0.0, 0.5])
        self.assertArrayEqual(df['Al - Al bond frac.'].as_matrix(), [0.0, 0.0])
        self.assertArrayEqual(df['Ni - Ni bond frac.'].as_matrix(), [0.0, 0.5])

    def test_bob(self):

        # Test a single fit and featurization
        bob = BagofBonds(coulomb_matrix=SineCoulombMatrix(), token=' - ')
        bob.fit([self.ni3al])
        truth1 = [235.74041833262768, 1486.4464890775491, 1486.4464890775491,
                  1486.4464890775491, 38.69353092306119, 38.69353092306119,
                  38.69353092306119, 38.69353092306119, 38.69353092306119,
                  38.69353092306119, 83.33991275736257, 83.33991275736257,
                  83.33991275736257, 83.33991275736257, 83.33991275736257,
                  83.33991275736257]
        truth1_labels = ['Al site #0', 'Ni site #0', 'Ni site #1', 'Ni site #2',
                         'Al - Ni bond #0', 'Al - Ni bond #1',
                         'Al - Ni bond #2', 'Al - Ni bond #3',
                         'Al - Ni bond #4', 'Al - Ni bond #5',
                         'Ni - Ni bond #0', 'Ni - Ni bond #1',
                         'Ni - Ni bond #2', 'Ni - Ni bond #3',
                         'Ni - Ni bond #4', 'Ni - Ni bond #5']
        self.assertAlmostEqual(bob.featurize(self.ni3al), truth1)
        self.assertEqual(bob.feature_labels(), truth1_labels)

        # Test padding from fitting and dataframe featurization
        bob.coulomb_matrix = CoulombMatrix()
        bob.fit([self.ni3al, self.cscl, self.diamond_no_oxi])
        df = pd.DataFrame({'structures': [self.cscl]})
        df = bob.featurize_dataframe(df, 'structures')
        self.assertEqual(len(df.columns.values), 25)
        self.assertAlmostEqual(df['Cs site #0'][0], 7513.468312122532)
        self.assertAlmostEqual(df['Al site #0'][0], 0.0)
        self.assertAlmostEqual(df['Cs - Cl bond #1'][0], 135.74726437398044)
        self.assertAlmostEqual(df['Al - Ni bond #0'][0], 0.0)

        # Test error handling for bad fits or null fits
        bob = BagofBonds()
        self.assertRaises(NotFittedError, bob.featurize, self.nacl)
        bob.fit([self.ni3al, self.diamond])
        self.assertRaises(ValueError, bob.featurize, self.nacl)\

    def test_ward_prb_2017_lpd(self):
        """Test the local property difference attributes from Ward 2017"""
        f = SiteStatsFingerprint.from_preset(
            "LocalPropertyDifference_ward-prb-2017"
        )

        # Test diamond
        features = f.featurize(self.diamond)
        self.assertArrayAlmostEqual(features, [0] * (22 * 5))
        features = f.featurize(self.diamond_no_oxi)
        self.assertArrayAlmostEqual(features, [0] * (22 * 5))

        # Test CsCl
        big_face_area = np.sqrt(3) * 3 / 2 * (2 / 4 / 4)
        small_face_area = 0.125
        big_face_diff = 55 - 17
        features = f.featurize(self.cscl)
        labels = f.feature_labels()
        my_label = 'mean local difference in Number'
        self.assertAlmostEqual((8 * big_face_area * big_face_diff) /
                               (8 * big_face_area + 6 * small_face_area),
                               features[labels.index(my_label)], places=3)
        my_label = 'range local difference in Electronegativity'
        self.assertAlmostEqual(0, features[labels.index(my_label)], places=3)

    def test_ward_prb_2017_efftcn(self):
        """Test the effective coordination number attributes of Ward 2017"""
        f = SiteStatsFingerprint.from_preset(
            "CoordinationNumber_ward-prb-2017"
        )

        # Test Ni3Al
        features = f.featurize(self.ni3al)
        labels = f.feature_labels()
        my_label = 'mean CN_VoronoiNN'
        self.assertAlmostEqual(12, features[labels.index(my_label)])
        self.assertArrayAlmostEqual([12, 12, 0, 12, 0], features)

    def test_ward_prb_2017_strhet(self):
        f = StructuralHeterogeneity()

        # Test Ni3Al, which is uniform
        features = f.featurize(self.ni3al)
        self.assertArrayAlmostEqual([0, 1, 1, 0, 0, 0, 0, 0, 0], features)

        # Do CsCl, which has variation in the neighbors
        big_face_area = np.sqrt(3) * 3 / 2 * (2 / 4 / 4)
        small_face_area = 0.125
        average_dist = (8 * np.sqrt(
            3) / 2 * big_face_area + 6 * small_face_area) \
                       / (8 * big_face_area + 6 * small_face_area)
        rel_var = (8 * abs(np.sqrt(3) / 2 - average_dist) * big_face_area +
                   6 * abs(1 - average_dist) * small_face_area) \
                  / (8 * big_face_area + 6 * small_face_area) / average_dist
        cscl = Structure(
            Lattice([[4.209, 0, 0], [0, 4.209, 0], [0, 0, 4.209]]),
            ["Cl1-", "Cs1+"], [[0.5, 0.5, 0.5], [0, 0, 0]],
            validate_proximity=False, to_unit_cell=False,
            coords_are_cartesian=False, site_properties=None)
        features = f.featurize(cscl)
        self.assertArrayAlmostEqual(
            [0, 1, 1, rel_var, rel_var, 0, rel_var, 0, 0],
            features)

    def test_packing_efficiency(self):
        f = MaximumPackingEfficiency()

        # Test L1_2
        self.assertArrayAlmostEqual([np.pi / 3 / np.sqrt(2)],
                                    f.featurize(self.ni3al))

        # Test B1
        self.assertArrayAlmostEqual([np.pi / 6], f.featurize(self.nacl),
                                    decimal=3)

    def test_ordering_param(self):
        f = ChemicalOrdering()

        # Check that elemental structures return zero
        features = f.featurize(self.diamond)
        self.assertArrayAlmostEqual([0, 0, 0], features)

        # Check result for CsCl
        #   These were calculated by hand by Logan Ward
        features = f.featurize(self.cscl)
        self.assertAlmostEqual(0.551982, features[0], places=5)
        self.assertAlmostEqual(0.241225, features[1], places=5)

        # Check for L1_2
        features = f.featurize(self.ni3al)
        self.assertAlmostEqual(1./3., features[0], places=5)
        self.assertAlmostEqual(0.0303, features[1], places=5)

    def test_composition_features(self):
        comp = ElementProperty.from_preset("magpie")
        f = StructureComposition(featurizer=comp)

        # Test the fitting (should not crash)
        f.fit([self.nacl, self.diamond])

        # Test the features
        features = f.featurize(self.nacl)
        self.assertArrayAlmostEqual(comp.featurize(self.nacl.composition),
                                    features)

        # Test the citations/implementors
        self.assertEqual(comp.citations(), f.citations())
        self.assertEqual(comp.implementors(), f.implementors())

    def test_xrd_powderPattern(self):

        # default settings test
        xpp = XRDPowderPattern()
        pattern = xpp.featurize(self.diamond)
        self.assertAlmostEqual(pattern[44], 0.19378, places=2)
        self.assertEqual(len(pattern), 128)

        # reduced range
        xpp = XRDPowderPattern(two_theta_range=(0, 90))
        pattern = xpp.featurize(self.diamond)
        self.assertAlmostEqual(pattern[44], 0.4083, places=2)
        self.assertEqual(len(pattern), 91)
        self.assertEqual(len(xpp.feature_labels()), 91)

<<<<<<< HEAD
    @unittest.skipIf(not (torch and cgcnn),
                     "pytorch or cgcnn not installed.")
    def test_cgcnn_featurizer(self):
        # test regular classification.
        cla_props, cla_atom_features, cla_structs = self._get_cgcnn_data()
        atom_fea_len = 64
        cgcnn_featurizer = \
            CGCNNFeaturizer(use_pretrained=False, warm_start=False,
                            save_model=False, atom_init_fea=cla_atom_features,
                            train_size=5, val_size=2, test_size=3,
                            atom_fea_len=atom_fea_len)

        cgcnn_featurizer.fit(X=cla_structs, y=cla_props)
        self.assertEqual(len(cgcnn_featurizer.feature_labels()), atom_fea_len)
        state_dict = cgcnn_featurizer.model.state_dict()
        self.assertEqual(state_dict['embedding.weight'].size(),
                         torch.Size([64, 92]))
        self.assertEqual(state_dict['embedding.bias'].size(),
                         torch.Size([64]))
        self.assertEqual(state_dict['convs.0.fc_full.weight'].size(),
                         torch.Size([128, 169]))
        self.assertEqual(state_dict['convs.1.bn1.weight'].size(),
                         torch.Size([128]))
        self.assertEqual(state_dict['convs.2.bn2.bias'].size(),
                         torch.Size([64]))
        self.assertEqual(state_dict['conv_to_fc.weight'].size(),
                         torch.Size([128, 64]))
        self.assertEqual(state_dict['fc_out.weight'].size(),
                         torch.Size([2, 128]))

        for struct in cla_structs:
            result = cgcnn_featurizer.featurize(struct)
            self.assertEqual(len(result), atom_fea_len)

        # test regular regression and default atom_init_fea.
        reg_props, reg_atom_features, reg_structs = \
            self._get_cgcnn_data("regression")
        cgcnn_featurizer = \
            CGCNNFeaturizer(task="regression", use_pretrained=False,
                            warm_start=False, save_model=False,
                            atom_fea_len=atom_fea_len, train_size=6,
                            val_size=2, test_size=2)

        cgcnn_featurizer.fit(X=reg_structs, y=reg_props)
        cgcnn_featurizer.set_n_jobs(1)
        result = cgcnn_featurizer.featurize_many(entries=reg_structs)
        self.assertEqual(np.array(result).shape,
                         (len(reg_structs), atom_fea_len))

        # test classification from pre-trained model.
        cgcnn_featurizer = \
            CGCNNFeaturizer(use_pretrained=True, h_fea_len=32, n_conv=4,
                            pretrained_name='semi-metal-classification',
                            warm_start=False, save_model=False,
                            atom_init_fea=cla_atom_features, train_size=5,
                            val_size=2, test_size=3, atom_fea_len=atom_fea_len)
        cgcnn_featurizer.fit(
            X=cla_structs, y=cla_props, )
        self.assertEqual(len(cgcnn_featurizer.feature_labels()), atom_fea_len)

        validate_features = [2.1295, 2.1288, 1.8504, 1.9175, 2.1094,
                             1.7770, 2.0471, 1.7426, 1.7288, 1.7770]
        for struct, validate_feature in zip(cla_structs, validate_features):
            result = cgcnn_featurizer.featurize(struct)
            self.assertEqual(len(result), atom_fea_len)
            self.assertAlmostEqual(result[0], validate_feature, 4)

        # test regression from pre-trained model.
        cgcnn_featurizer = \
            CGCNNFeaturizer(task="regression", use_pretrained=True,
                            pretrained_name='formation-energy-per-atom',
                            h_fea_len=32, n_conv=4, warm_start=False,
                            save_model=False, atom_init_fea=reg_atom_features,
                            train_size=5, val_size=2, test_size=3,
                            atom_fea_len=atom_fea_len)
        cgcnn_featurizer.fit(X=reg_structs, y=reg_props)
        self.assertEqual(len(cgcnn_featurizer.feature_labels()), atom_fea_len)

        validate_features = [1.6871, 1.5679, 1.5316, 1.6419, 1.6031,
                             1.4333, 1.5709, 1.5070, 1.5038, 1.4333]

        for struct, validate_feature in zip(reg_structs, validate_features):
            result = cgcnn_featurizer.featurize(struct)
            self.assertEqual(len(result), atom_fea_len)
            self.assertAlmostEqual(result[-1], validate_feature, 4)

        # test warm start regression.
        warm_start_file = os.path.join(test_dir,
                                       'cgcnn_test_regression_model.pth.tar')
        warm_start_model = torch.load(warm_start_file)
        self.assertEqual(warm_start_model['epoch'], 31)
        self.assertEqual(warm_start_model['best_epoch'], 9)
        self.assertAlmostEqual(warm_start_model['best_mae_error'].numpy(),
                               2.3700, 4)

        cgcnn_featurizer = \
            CGCNNFeaturizer(task="regression", use_pretrained=False,
                            save_model=False, warm_start=True,
                            warm_start_file=warm_start_file, epochs=100,
                            atom_fea_len=atom_fea_len,
                            atom_init_fea=reg_atom_features,
                            train_size=6, val_size=2, test_size=2)
        cgcnn_featurizer.fit(X=reg_structs, y=reg_props)
        cgcnn_featurizer.set_n_jobs(1)
        result = cgcnn_featurizer.featurize_many(entries=reg_structs)
        self.assertEqual(np.array(result).shape,
                         (len(reg_structs), atom_fea_len))

    @staticmethod
    def _get_cgcnn_data(task="classification"):
        """
        Get cgcnn sample data.
        Args:
            task (str): Classification or regression,
                        decided which sample data to return.

        Returns:
            id_prop_data (list): List of property data.
            elem_embedding (list): List of element features.
            struct_list (list): List of structure object.
        """
        import cgcnn

        if task == "classification":
            cgcnn_data_path = os.path.join(os.path.dirname(cgcnn.__file__),
                                           "..",
                                           "data", "sample-classification")
        else:
            cgcnn_data_path = os.path.join(os.path.dirname(cgcnn.__file__),
                                           "..",
                                           "data", "sample-regression")

        struct_list = list()
        cif_list = list()
        with open(os.path.join(cgcnn_data_path, "id_prop.csv")) as f:
            reader = csv.reader(f)
            id_prop_data = [row[1] for row in reader]
        with open(os.path.join(cgcnn_data_path, "atom_init.json")) as f:
            elem_embedding = json.load(f)

        for file in os.listdir(cgcnn_data_path):
            if file.endswith('.cif'):
                cif_list.append(int(file[:-4]))
                cif_list = sorted(cif_list)
        for cif_name in cif_list:
            crystal = Structure.from_file(os.path.join(cgcnn_data_path,
                                                       '{}.cif'.format(
                                                           cif_name)))
            struct_list.append(crystal)
        return id_prop_data, elem_embedding, struct_list
=======
    def test_jarvisCFID(self):

        # default (all descriptors)
        jcf = JarvisCFID()
        self.assertEqual(len(jcf.feature_labels()), 1557)
        fvec = jcf.featurize(self.cscl)
        self.assertEqual(len(fvec), 1557)
        self.assertAlmostEqual(fvec[-1], 0.0, places=3)
        self.assertAlmostEqual(fvec[1], 591.5814, places=3)
        self.assertAlmostEqual(fvec[0], 1346.755, places=3)

        # a combination of descriptors
        jcf = JarvisCFID(use_chem=False, use_chg=False, use_cell=False)
        self.assertEqual(len(jcf.feature_labels()), 737)
        fvec = jcf.featurize(self.diamond)
        self.assertAlmostEqual(fvec[-1], 24, places=3)
        self.assertAlmostEqual(fvec[0], 0, places=3)
>>>>>>> 1692c66a


if __name__ == '__main__':
    unittest.main()<|MERGE_RESOLUTION|>--- conflicted
+++ resolved
@@ -23,8 +23,7 @@
     SineCoulombMatrix, OrbitalFieldMatrix, GlobalSymmetryFeatures, \
     EwaldEnergy, BondFractions, BagofBonds, StructuralHeterogeneity, \
     MaximumPackingEfficiency, ChemicalOrdering, StructureComposition, \
-<<<<<<< HEAD
-    Dimensionality, XRDPowderPattern, CGCNNFeaturizer
+    Dimensionality, XRDPowderPattern, CGCNNFeaturizer, JarvisCFID
 try:
     import torch
     import cgcnn
@@ -32,9 +31,6 @@
     torch, cgcnn = None, None
 
 test_dir = os.path.join(os.path.dirname(__file__))
-=======
-    Dimensionality, XRDPowderPattern, JarvisCFID
->>>>>>> 1692c66a
 
 
 class StructureFeaturesTest(PymatgenTest):
@@ -604,7 +600,6 @@
         self.assertEqual(len(pattern), 91)
         self.assertEqual(len(xpp.feature_labels()), 91)
 
-<<<<<<< HEAD
     @unittest.skipIf(not (torch and cgcnn),
                      "pytorch or cgcnn not installed.")
     def test_cgcnn_featurizer(self):
@@ -755,7 +750,7 @@
                                                            cif_name)))
             struct_list.append(crystal)
         return id_prop_data, elem_embedding, struct_list
-=======
+
     def test_jarvisCFID(self):
 
         # default (all descriptors)
@@ -773,7 +768,6 @@
         fvec = jcf.featurize(self.diamond)
         self.assertAlmostEqual(fvec[-1], 24, places=3)
         self.assertAlmostEqual(fvec[0], 0, places=3)
->>>>>>> 1692c66a
 
 
 if __name__ == '__main__':
