--- conflicted
+++ resolved
@@ -23,13 +23,8 @@
         zip_safe=False,
         install_requires=['pymatgen>=2018.4.20', 'tqdm>=4.14.0', 'pandas>=0.20.1',
                           'pymongo>=3.4.0', 'pint>=0.8.1', 'six>=1.10.0',
-<<<<<<< HEAD
-                          'citrination-client>=2.1.0', 'plotly>=2.4.1',
+                          'citrination-client>=4.0.0', 'plotly>=2.4.1',
                           'mdf_forge>=0.6.1', 'scikit-learn>=0.19.0',
-=======
-                          'citrination-client>=4.0.0', 'plotly>=2.4.1',
-                          'mdf_forge>=0.5.1', 'scikit-learn>=0.19.0',
->>>>>>> a03cd378
                           'sympy>=1.1.1'],
         extras_require={'mpds': ['jmespath>=0.9.3', 'ujson>=1.35', 'httplib2>=0.10.3', 'ase>=3.14.1'],
                         'plot': ['matplotlib>=2.0.0']},
